--- conflicted
+++ resolved
@@ -31,12 +31,8 @@
 serde-value = "0.7.0"
 serde-name = "0.2.0"
 dirs = "4.0.0"
-<<<<<<< HEAD
-clap = { version = "3.1.14", features = ["derive"] }
+clap = { version = "3.1.17", features = ["derive"] }
 backoff = "0.4.0"
-=======
-clap = { version = "3.1.17", features = ["derive"] }
->>>>>>> b89ee442
 telemetry_subscribers = { git = "https://github.com/MystenLabs/mysten-infra", rev = "d2976a45420147ad821baae96e6fe4b12215f743" }
 
 bcs = "0.1.3"
