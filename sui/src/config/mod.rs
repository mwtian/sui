// Copyright (c) 2021, Facebook, Inc. and its affiliates
// Copyright (c) 2022, Mysten Labs, Inc.
// SPDX-License-Identifier: Apache-2.0

use crate::keystore::KeystoreType;
use anyhow::bail;
use backoff::{retry, Error, ExponentialBackoffBuilder};
use narwhal_config::{
    Authority, Committee as ConsensusCommittee, PrimaryAddresses, Stake, WorkerAddresses,
};
use narwhal_crypto::ed25519::Ed25519PublicKey;
use serde::{de::DeserializeOwned, Deserialize, Serialize};
use serde_json::Value;
use serde_with::{hex::Hex, serde_as};
use std::time::Duration;
use std::{
    fmt::{Display, Formatter, Write},
    fs::{self, create_dir_all, File},
    io::{self, BufReader},
    net::{SocketAddr, ToSocketAddrs},
    ops::{Deref, DerefMut},
    path::{Path, PathBuf},
};
use sui_framework::DEFAULT_FRAMEWORK_PATH;
use sui_types::{
    base_types::*,
    committee::{Committee, EpochId},
    crypto::{get_key_pair, KeyPair, PublicKeyBytes},
};
use tracing::{debug, info, log::trace};

pub mod gateway;
pub mod utils;

pub use gateway::{GatewayConfig, GatewayType};

const SUI_DIR: &str = ".sui";
const SUI_CONFIG_DIR: &str = "sui_config";
pub const SUI_NETWORK_CONFIG: &str = "network.conf";
pub const SUI_WALLET_CONFIG: &str = "wallet.conf";
pub const SUI_GATEWAY_CONFIG: &str = "gateway.conf";
pub const SUI_DEV_NET_URL: &str = "https://gateway.devnet.sui.io:9000";

pub fn sui_config_dir() -> Result<PathBuf, anyhow::Error> {
    match std::env::var_os("SUI_CONFIG_DIR") {
        Some(config_env) => Ok(config_env.into()),
        None => match dirs::home_dir() {
            Some(v) => Ok(v.join(SUI_DIR).join(SUI_CONFIG_DIR)),
            None => bail!("Cannot obtain home directory path"),
        },
    }
    .and_then(|dir| {
        if !dir.exists() {
            create_dir_all(dir.clone())?;
        }
        Ok(dir)
    })
}

const DEFAULT_WEIGHT: usize = 1;
const DEFAULT_GAS_AMOUNT: u64 = 100000;
pub const AUTHORITIES_DB_NAME: &str = "authorities_db";
pub const DEFAULT_STARTING_PORT: u16 = 10000;
pub const CONSENSUS_DB_NAME: &str = "consensus_db";

#[derive(Serialize, Debug, Clone)]
pub struct AuthorityInfo {
    pub address: SuiAddress,
    pub public_key: PublicKeyBytes,
    pub host: String,
    pub port: u16,
    pub db_path: PathBuf,
    pub stake: usize,
    pub consensus_address: SocketAddr,
}

type AuthorityKeys = (Vec<PublicKeyBytes>, KeyPair);

// Warning: to_socket_addrs() is blocking and can fail.  Be careful where you use it.
fn socket_addr_from_hostport(host: &str, port: u16) -> SocketAddr {
    let mut addresses = format!("{host}:{port}")
        .to_socket_addrs()
        .unwrap_or_else(|e| panic!("Cannot parse or resolve hostnames for {host}:{port}: {e}"));
    addresses
        .next()
        .unwrap_or_else(|| panic!("Hostname/IP resolution failed for {host}"))
}

// When validators start they need to find peers in the committee
// Here we give them some time to retry connecting with exponentially back-off
// TODO: for testnet, we may need to tune the parameters to allow
// more asynchronous starting.
fn socket_addr_from_hostport_retry(host: &str, port: u16) -> SocketAddr {
    let back_off = ExponentialBackoffBuilder::new()
        .with_initial_interval(Duration::from_secs(2))
        .with_multiplier(2.0)
        .with_max_elapsed_time(Some(Duration::from_secs(30)))
        .build();
    let addr = retry(back_off, || {
        info!("Trying to resolve {host}:{port}");
        let mut addresses = format!("{host}:{port}")
            .to_socket_addrs()
            .map_err(Error::transient)?;
        addresses.next().ok_or_else(|| {
            Error::transient(io::Error::new(
                io::ErrorKind::Other,
                format!("Can't resolve addr {host}:{port}"),
            ))
        })
    });
    addr.unwrap()
}

// Custom deserializer with optional default fields
impl<'de> Deserialize<'de> for AuthorityInfo {
    fn deserialize<D>(deserializer: D) -> Result<Self, D::Error>
    where
        D: serde::de::Deserializer<'de>,
    {
        let (_, new_key_pair) = get_key_pair();

        let json = Value::deserialize(deserializer)?;
        let public_key_bytes = if let Some(val) = json.get("public_key") {
            PublicKeyBytes::deserialize(val).map_err(serde::de::Error::custom)?
        } else {
            *new_key_pair.public_key_bytes()
        };
        let host = if let Some(val) = json.get("host") {
            String::deserialize(val).map_err(serde::de::Error::custom)?
        } else {
            "127.0.0.1".to_string()
        };
        let port = if let Some(val) = json.get("port") {
            u16::deserialize(val).map_err(serde::de::Error::custom)?
        } else {
            utils::get_available_port()
        };
        let db_path = if let Some(val) = json.get("db_path") {
            PathBuf::deserialize(val).map_err(serde::de::Error::custom)?
        } else {
            PathBuf::from(".")
                .join(AUTHORITIES_DB_NAME)
                .join(encode_bytes_hex(&public_key_bytes))
        };
        let stake = if let Some(val) = json.get("stake") {
            usize::deserialize(val).map_err(serde::de::Error::custom)?
        } else {
            DEFAULT_WEIGHT
        };
        let consensus_address = if let Some(val) = json.get("consensus_address") {
            SocketAddr::deserialize(val).map_err(serde::de::Error::custom)?
        } else {
            let port = utils::get_available_port();
            socket_addr_from_hostport("127.0.0.1", port)
        };

        Ok(AuthorityInfo {
            address: SuiAddress::from(&public_key_bytes),
            public_key: public_key_bytes,
            host,
            port,
            db_path,
            stake,
            consensus_address,
        })
    }
}

#[serde_as]
#[derive(Serialize, Deserialize)]
pub struct WalletConfig {
    #[serde_as(as = "Vec<Hex>")]
    pub accounts: Vec<SuiAddress>,
    pub keystore: KeystoreType,
    pub gateway: GatewayType,
    pub active_address: Option<SuiAddress>,
}

impl Config for WalletConfig {}

impl Display for WalletConfig {
    fn fmt(&self, f: &mut Formatter<'_>) -> std::fmt::Result {
        let mut writer = String::new();

        writeln!(writer, "Managed addresses : {}", self.accounts.len())?;
        write!(writer, "Active address: ")?;
        match self.active_address {
            Some(r) => writeln!(writer, "{}", r)?,
            None => writeln!(writer, "None")?,
        };
        writeln!(writer, "{}", self.keystore)?;
        write!(writer, "{}", self.gateway)?;

        write!(f, "{}", writer)
    }
}

#[derive(Serialize, Deserialize)]
pub struct NetworkConfig {
    pub epoch: EpochId,
    pub authorities: Vec<AuthorityInfo>,
    pub buffer_size: usize,
    pub loaded_move_packages: Vec<(PathBuf, ObjectID)>,
    pub key_pair: KeyPair,
}

impl Config for NetworkConfig {}

impl NetworkConfig {
    pub fn get_authority_infos(&self) -> Vec<AuthorityInfo> {
        self.authorities.clone()
    }

    pub fn make_narwhal_committee(&self) -> ConsensusCommittee<Ed25519PublicKey> {
        ConsensusCommittee {
            authorities: self
                .authorities
                .iter()
                .map(|x| {
                    let name = x
                        .public_key
                        .make_narwhal_public_key()
                        .expect("Can't get narwhal public key");

                    debug!("Resolving {}:{} for {}", &x.host, &x.port, name);

                    let primary = PrimaryAddresses {
                        primary_to_primary: socket_addr_from_hostport_retry(&x.host, x.port + 100),
                        worker_to_primary: socket_addr_from_hostport_retry(&x.host, x.port + 200),
                    };
                    let p2w = socket_addr_from_hostport_retry(&x.host, x.port + 300);
                    let w2w = socket_addr_from_hostport_retry(&x.host, x.port + 400);

                    debug!(
                        "p2p: {}, w2p: {}, p2w: {}, consensus: {}, w2w: {}",
                        primary.primary_to_primary,
                        primary.worker_to_primary,
                        &p2w,
                        &x.consensus_address,
                        &w2w,
                    );

                    let workers = [(
                        /* worker_id */ 0,
                        WorkerAddresses {
                            primary_to_worker: p2w,
                            transactions: x.consensus_address,
                            worker_to_worker: w2w,
                        },
                    )]
                    .iter()
                    .cloned()
                    .collect();
                    let authority = Authority {
                        stake: x.stake as Stake,
                        primary,
                        workers,
                    };
                    (name, authority)
                })
                .collect(),
        }
    }
}

impl From<&NetworkConfig> for Committee {
    fn from(network_config: &NetworkConfig) -> Committee {
        let voting_rights = network_config
            .authorities
            .iter()
            .map(|authority| (authority.public_key, authority.stake))
            .collect();
        Committee::new(network_config.epoch, voting_rights)
    }
}

#[derive(Serialize, Deserialize)]
#[serde(default)]
pub struct GenesisConfig {
    pub authorities: Vec<AuthorityInfo>,
    pub accounts: Vec<AccountConfig>,
    pub move_packages: Vec<PathBuf>,
    pub sui_framework_lib_path: PathBuf,
    pub move_framework_lib_path: PathBuf,
    pub key_pair: KeyPair,
}

impl Config for GenesisConfig {}

#[derive(Serialize, Deserialize, Default, Debug, Clone)]
#[serde(default)]
pub struct AccountConfig {
    #[serde(
        skip_serializing_if = "Option::is_none",
        serialize_with = "SuiAddress::optional_address_as_hex",
        deserialize_with = "SuiAddress::optional_address_from_hex"
    )]
    pub address: Option<SuiAddress>,
    pub gas_objects: Vec<ObjectConfig>,
    pub gas_object_ranges: Option<Vec<ObjectConfigRange>>,
}

#[derive(Serialize, Deserialize, Debug, Clone)]
pub struct ObjectConfigRange {
    /// Starting object id
    pub offset: ObjectID,
    /// Number of object ids
    pub count: u64,
    /// Gas value per object id
    pub gas_value: u64,
}

#[derive(Serialize, Deserialize, Debug, Clone)]
pub struct ObjectConfig {
    #[serde(default = "ObjectID::random")]
    pub object_id: ObjectID,
    #[serde(default = "default_gas_value")]
    pub gas_value: u64,
}

fn default_gas_value() -> u64 {
    DEFAULT_GAS_AMOUNT
}

const DEFAULT_NUMBER_OF_AUTHORITIES: usize = 4;
const DEFAULT_NUMBER_OF_ACCOUNT: usize = 5;
const DEFAULT_NUMBER_OF_OBJECT_PER_ACCOUNT: usize = 5;

impl GenesisConfig {
    pub fn default_genesis(
        working_dir: &Path,
        authority_keys: Option<AuthorityKeys>,
    ) -> Result<Self, anyhow::Error> {
        let num_authorities = match &authority_keys {
            Some((public_keys, _)) => public_keys.len(),
            None => DEFAULT_NUMBER_OF_AUTHORITIES,
        };

        GenesisConfig::custom_genesis(
            working_dir,
            num_authorities,
            DEFAULT_NUMBER_OF_ACCOUNT,
            DEFAULT_NUMBER_OF_OBJECT_PER_ACCOUNT,
            authority_keys,
        )
    }

    pub fn custom_genesis(
        working_dir: &Path,
        num_authorities: usize,
        num_accounts: usize,
        num_objects_per_account: usize,
        authority_keys: Option<AuthorityKeys>,
    ) -> Result<Self, anyhow::Error> {
        assert!(
            num_authorities > 0,
            "num_authorities should be larger than 0"
        );
        let mut authorities = Vec::with_capacity(num_authorities);
        for _ in 0..num_authorities {
            // Get default authority config from deserialization logic.
            let mut authority = AuthorityInfo::deserialize(Value::String(String::new()))?;
            authority.db_path = working_dir
                .join(AUTHORITIES_DB_NAME)
                .join(encode_bytes_hex(&authority.public_key));
            authorities.push(authority)
        }
        let authority_key_pair;
        if let Some((public_keys, keypair)) = authority_keys {
            // Use key pairs if given
            assert_eq!(
                public_keys.len(),
                num_authorities,
                "Number of key pairs does not maych num_authorities"
            );
            public_keys
                .iter()
                .find(|pk| pk == &keypair.public_key_bytes())
                .expect("Keypair should be part of thte committee");
            authority_key_pair = keypair;
            for i in 0..num_authorities {
                authorities[i].public_key = public_keys[i];
                authorities[i].address = SuiAddress::from(&public_keys[i]);
            }
        } else {
            let (address, key_pair) = get_key_pair();
            // If authorities is not empty, we override the first one
            if !authorities.is_empty() {
                authorities[0].address = address;
                authorities[0].public_key = *key_pair.public_key_bytes();
            }
            authority_key_pair = key_pair;
        }
        let mut accounts = Vec::new();
        for _ in 0..num_accounts {
            let mut objects = Vec::new();
            for _ in 0..num_objects_per_account {
                objects.push(ObjectConfig {
                    object_id: ObjectID::random(),
                    gas_value: DEFAULT_GAS_AMOUNT,
                })
            }
            accounts.push(AccountConfig {
                address: None,
                gas_objects: objects,
                gas_object_ranges: Some(Vec::new()),
            })
        }

        Ok(Self {
            authorities,
            accounts,
            key_pair: authority_key_pair,
            ..Default::default()
        })
    }
}

impl Default for GenesisConfig {
    fn default() -> Self {
        Self {
            authorities: vec![],
            accounts: vec![],
            move_packages: vec![],
            sui_framework_lib_path: PathBuf::from(DEFAULT_FRAMEWORK_PATH),
            move_framework_lib_path: PathBuf::from(DEFAULT_FRAMEWORK_PATH)
                .join("deps")
                .join("move-stdlib"),
            key_pair: get_key_pair().1,
        }
    }
}

pub trait Config
where
    Self: DeserializeOwned + Serialize,
{
    fn persisted(self, path: &Path) -> PersistedConfig<Self> {
        PersistedConfig {
            inner: self,
            path: path.to_path_buf(),
        }
    }
}

pub struct PersistedConfig<C> {
    inner: C,
    path: PathBuf,
}

impl<C> PersistedConfig<C>
where
    C: Config,
{
    pub fn read(path: &Path) -> Result<C, anyhow::Error> {
        trace!("Reading config from '{:?}'", path);
        let reader = BufReader::new(File::open(path)?);
        Ok(serde_json::from_reader(reader)?)
    }

    pub fn save(&self) -> Result<(), anyhow::Error> {
        trace!("Writing config to '{:?}'", &self.path);
        let config = serde_json::to_string_pretty(&self.inner)?;
        fs::write(&self.path, config)?;
        Ok(())
    }
}

impl<C> Deref for PersistedConfig<C> {
    type Target = C;

    fn deref(&self) -> &Self::Target {
        &self.inner
    }
}

impl<C> DerefMut for PersistedConfig<C> {
    fn deref_mut(&mut self) -> &mut Self::Target {
        &mut self.inner
    }
}

<<<<<<< HEAD
/// Make a default Narwhal-compatible committee running locally
/// Ports are overridden by next available port id.
pub fn make_local_narwhal_committee(
    authorities: &[AuthorityPrivateInfo],
=======
/// Make a default Narwhal-compatible committee.
pub fn make_default_narwhal_committee(
    authorities: &[AuthorityInfo],
>>>>>>> b89ee442
) -> Result<ConsensusCommittee<Ed25519PublicKey>, anyhow::Error> {
    let mut ports = Vec::new();
    for _ in authorities {
        let authority_ports = [
            utils::get_available_port(),
            utils::get_available_port(),
            utils::get_available_port(),
            utils::get_available_port(),
        ];
        ports.push(authority_ports);
    }

    Ok(ConsensusCommittee {
        authorities: authorities
            .iter()
            .enumerate()
            .map(|(i, x)| {
                let name = x
                    .public_key
                    .make_narwhal_public_key()
                    .expect("Can't get narwhal public key");

                let primary = PrimaryAddresses {
                    primary_to_primary: socket_addr_from_hostport("127.0.0.1", ports[i][0]),
                    worker_to_primary: socket_addr_from_hostport("127.0.0.1", ports[i][1]),
                };
                let workers = [(
                    /* worker_id */ 0,
                    WorkerAddresses {
                        primary_to_worker: socket_addr_from_hostport("127.0.0.1", ports[i][2]),
                        transactions: x.consensus_address,
                        worker_to_worker: socket_addr_from_hostport("127.0.0.1", ports[i][3]),
                    },
                )]
                .iter()
                .cloned()
                .collect();

                let authority = Authority {
                    stake: x.stake as Stake,
                    primary,
                    workers,
                };
                (name, authority)
            })
            .collect(),
    })
}<|MERGE_RESOLUTION|>--- conflicted
+++ resolved
@@ -480,16 +480,10 @@
     }
 }
 
-<<<<<<< HEAD
 /// Make a default Narwhal-compatible committee running locally
 /// Ports are overridden by next available port id.
 pub fn make_local_narwhal_committee(
-    authorities: &[AuthorityPrivateInfo],
-=======
-/// Make a default Narwhal-compatible committee.
-pub fn make_default_narwhal_committee(
     authorities: &[AuthorityInfo],
->>>>>>> b89ee442
 ) -> Result<ConsensusCommittee<Ed25519PublicKey>, anyhow::Error> {
     let mut ports = Vec::new();
     for _ in authorities {
